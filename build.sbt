lazy val scalaVersions = Seq("2.13.5", "2.12.13")

ThisBuild / scalaVersion := scalaVersions.head
ThisBuild / versionScheme := Some("early-semver")

lazy val commonSettings: SettingsDefinition = Def.settings(
  organization := "de.lolhens",
  name := "munit-tagless-final",
  version := "0.0.1-SNAPSHOT",

  licenses += ("Apache-2.0", url("https://www.apache.org/licenses/LICENSE-2.0")),

  homepage := Some(url("https://github.com/LolHens/munit-tagless-final")),
  scmInfo := Some(
    ScmInfo(
      url("https://github.com/LolHens/munit-tagless-final"),
      "scm:git@github.com:LolHens/munit-tagless-final.git"
    )
  ),
  developers := List(
    Developer(id = "LolHens", name = "Pierre Kisters", email = "pierrekisters@gmail.com", url = url("https://github.com/LolHens/"))
  ),

  Compile / doc / sources := Seq.empty,

  version := {
    val tagPrefix = "refs/tags/"
    sys.env.get("CI_VERSION").filter(_.startsWith(tagPrefix)).map(_.drop(tagPrefix.length)).getOrElse(version.value)
  },

  publishMavenStyle := true,

  publishTo := sonatypePublishToBundle.value,

  credentials ++= (for {
    username <- sys.env.get("SONATYPE_USERNAME")
    password <- sys.env.get("SONATYPE_PASSWORD")
  } yield Credentials(
    "Sonatype Nexus Repository Manager",
    "oss.sonatype.org",
    username,
    password
  )).toList
)

name := (root / name).value

lazy val root: Project =
  project
    .in(file("."))
    .settings(commonSettings)
    .settings(
      publishArtifact := false,
      publish / skip := true
    )
    .aggregate(core.projectRefs: _*)

lazy val core = projectMatrix.in(file("core"))
  .settings(commonSettings)
  .settings(
    libraryDependencies ++= Seq(
<<<<<<< HEAD
      "org.scalameta" %%% "munit" % "0.7.23",
      "org.typelevel" %%% "cats-effect-kernel" % "3.0.2",
      "org.typelevel" %%% "cats-effect" % "3.0.2" % Test,
=======
      "org.scalameta" %%% "munit" % "0.7.25",
      "org.typelevel" %%% "cats-effect-kernel" % "3.0.1",
      "org.typelevel" %%% "cats-effect" % "3.0.1" % Test,
>>>>>>> b6336c4b
    ),

    testFrameworks += new TestFramework("munit.Framework"),

    Test / scalaJSLinkerConfig := (Test / scalaJSLinkerConfig).value.withModuleKind(ModuleKind.CommonJSModule)
  )
  .jvmPlatform(scalaVersions)
  .jsPlatform(scalaVersions)<|MERGE_RESOLUTION|>--- conflicted
+++ resolved
@@ -59,15 +59,9 @@
   .settings(commonSettings)
   .settings(
     libraryDependencies ++= Seq(
-<<<<<<< HEAD
-      "org.scalameta" %%% "munit" % "0.7.23",
-      "org.typelevel" %%% "cats-effect-kernel" % "3.0.2",
-      "org.typelevel" %%% "cats-effect" % "3.0.2" % Test,
-=======
       "org.scalameta" %%% "munit" % "0.7.25",
       "org.typelevel" %%% "cats-effect-kernel" % "3.0.1",
       "org.typelevel" %%% "cats-effect" % "3.0.1" % Test,
->>>>>>> b6336c4b
     ),
 
     testFrameworks += new TestFramework("munit.Framework"),
