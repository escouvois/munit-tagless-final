--- conflicted
+++ resolved
@@ -59,15 +59,9 @@
   .settings(commonSettings)
   .settings(
     libraryDependencies ++= Seq(
-<<<<<<< HEAD
-      "org.scalameta" %%% "munit" % "0.7.25",
-      "org.typelevel" %%% "cats-effect-kernel" % "3.1.1",
-      "org.typelevel" %%% "cats-effect" % "3.1.1" % Test,
-=======
       "org.scalameta" %%% "munit" % "0.7.26",
       "org.typelevel" %%% "cats-effect-kernel" % "3.1.0",
       "org.typelevel" %%% "cats-effect" % "3.1.0" % Test,
->>>>>>> 91c377a8
     ),
 
     testFrameworks += new TestFramework("munit.Framework"),
