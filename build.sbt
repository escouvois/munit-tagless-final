--- conflicted
+++ resolved
@@ -1,8 +1,4 @@
-<<<<<<< HEAD
-lazy val scalaVersions = Seq("3.1.2", "2.13.8", "2.12.16")
-=======
 lazy val scalaVersions = Seq("3.1.3", "2.13.8", "2.12.15")
->>>>>>> 22fa34b2
 
 ThisBuild / scalaVersion := scalaVersions.head
 ThisBuild / versionScheme := Some("early-semver")
